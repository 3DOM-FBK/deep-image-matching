import h5py
import torch
import numpy as np
from pathlib import Path
from copy import deepcopy
from collections import defaultdict
from deep_image_matching.io.h5_to_db import COLMAPDatabase, image_ids_to_pair_id
from typing import Optional
import os, h5py, warnings
import numpy as np
from tqdm import tqdm
from PIL import Image, ExifTags
import argparse

# Credit to: https://github.com/ducha-aiki/imc2023-kornia-starter-pack/blob/main/loftr-pycolmap-3dreconstruction.ipynb

def get_focal(image_path, err_on_default=False):
    image         = Image.open(image_path)
    max_size      = max(image.size)
    exif = image.getexif()
    focal = None
    if exif is not None:
        focal_35mm = None
        # https://github.com/colmap/colmap/blob/d3a29e203ab69e91eda938d6e56e1c7339d62a99/src/util/bitmap.cc#L299
        for tag, value in exif.items():
            focal_35mm = None
            if ExifTags.TAGS.get(tag, None) == 'FocalLengthIn35mmFilm':
                focal_35mm = float(value)
                break
        if focal_35mm is not None:
            focal = focal_35mm / 35. * max_size
    if focal is None:
        if err_on_default:
            raise RuntimeError("Failed to find focal length")
        # failed to find it in exif, use prior
        FOCAL_PRIOR = 1.2
        focal = FOCAL_PRIOR * max_size
    return focal

def create_camera(db, image_path, camera_model):
    image         = Image.open(image_path)
    width, height = image.size
    focal = get_focal(image_path)
    if camera_model == 'simple-pinhole':
        model = 0 # simple pinhole
        param_arr = np.array([focal, width / 2, height / 2])
    if camera_model == 'pinhole':
        model = 1 # pinhole
        param_arr = np.array([focal, focal, width / 2, height / 2])
    elif camera_model == 'simple-radial':
        model = 2 # simple radial
        param_arr = np.array([focal, width / 2, height / 2, 0.1])
    elif camera_model == 'opencv':
        model = 4 # opencv
        param_arr = np.array([focal, focal, width / 2, height / 2, 0., 0., 0., 0.])
    return db.add_camera(model, width, height, param_arr)


def add_keypoints(db, h5_path, image_path, camera_model, single_camera = True):
    keypoint_f = h5py.File(os.path.join(h5_path, 'keypoints.h5'), 'r')
    fname_to_id = {}
    db.clean_keypoints()
    for filename in tqdm(list(keypoint_f.keys())):
        keypoints = keypoint_f[filename][()]
        fname_with_ext = filename
        path = os.path.join(image_path, fname_with_ext)
        if not os.path.isfile(path):
            raise IOError(f'Invalid image path {path}')
        images = db.get_images()
        image_id, camera_id = images[filename]
        fname_to_id[filename] = image_id
        db.add_keypoints(image_id, keypoints)
    return fname_to_id

def add_matches(db, h5_path, fname_to_id):
    db.clean_matches()
    db.clean_two_view_geometries()
    match_file = h5py.File(os.path.join(h5_path, 'matches.h5'), 'r')
    added = set()
    n_keys = len(match_file.keys())
    n_total = (n_keys * (n_keys - 1)) // 2
    with tqdm(total=n_total) as pbar:
        for key_1 in match_file.keys():
            group = match_file[key_1]
            for key_2 in group.keys():
                id_1 = fname_to_id[key_1]
                id_2 = fname_to_id[key_2]
                pair_id = image_ids_to_pair_id(id_1, id_2)
                if pair_id in added:
                    warnings.warn(f'Pair {pair_id} ({id_1}, {id_2}) already added!')
                    continue
                matches = group[key_2][()]
                #db.add_matches(id_1, id_2, matches)
                db.add_two_view_geometry(id_1, id_2, matches)
                added.add(pair_id)
                pbar.update(1)

def get_unique_idxs(A, dim=1):
    # https://stackoverflow.com/questions/72001505/how-to-get-unique-elements-and-their-firstly-appeared-indices-of-a-pytorch-tenso
    unique, idx, counts = torch.unique(A, dim=dim, sorted=True, return_inverse=True, return_counts=True)
    _, ind_sorted = torch.sort(idx, stable=True)
    cum_sum = counts.cumsum(0)
    cum_sum = torch.cat((torch.tensor([0],device=cum_sum.device), cum_sum[:-1]))
    first_indicies = ind_sorted[cum_sum]
    return first_indicies

def import_into_colmap(img_dir,
                       feature_dir ='.featureout',
<<<<<<< HEAD
                       database_path = 'database.db'
=======
                       database_path = 'colmap.db',
>>>>>>> f7dc811f
                       ):

    db = COLMAPDatabase.connect(database_path)
    #db.create_tables()
    single_camera = False
    fname_to_id = add_keypoints(db, feature_dir, img_dir, 'simple-radial', single_camera)
    add_matches(
        db,
        feature_dir,
        fname_to_id,
    )
    db.commit()
    return

def LoftrRomaToMultiview(
        input_dir: Path,
        output_dir: Path,
        image_dir: Path, 
        img_ext: Path,
        mask_dir: Optional[Path] = None,
        ) -> None:
    if mask_dir:
        image_names = [p.name for p in image_dir.glob(f"*{img_ext}")]
        mask_paths = {p: os.path.join(mask_dir, p.replace(img_ext,'.png')) for p in image_names}
        mask_arr = {}
        for p in image_names:
            if not os.path.exists(mask_paths[p]):
                FileNotFoundError(f"Mask for {p} not found, expected path: {mask_paths[p]}")
            mask_arr[p] = np.array(Image.open(mask_paths[p])) > 0  # ensure binary
    with h5py.File(fr'{input_dir}/features.h5', mode='r') as h5_feats, \
        h5py.File(fr'{input_dir}/matches.h5', mode='r') as h5_matches, \
        h5py.File(fr'{input_dir}/matches_loftr.h5', mode='w') as h5_out:
        for img1 in h5_matches.keys():
            print(img1)
            kpts1 = h5_feats[img1]['keypoints'][...]
            group_match = h5_matches[img1]
            group_out = h5_out.require_group(img1)
            for img2 in group_match.keys():
                print(f"--- {img2}")
                kpts2 = h5_feats[img2]['keypoints'][...]
                matches = group_match[img2][...]
                h5_out[img1][img2] = np.hstack((kpts1[matches[:,0],:], kpts2[matches[:,1],:]))
    kpts = defaultdict(list)
    match_indexes = defaultdict(dict)
    total_kpts=defaultdict(int)
    with h5py.File(fr'{input_dir}/matches_loftr.h5', mode='r') as f_match:
        for k1 in f_match.keys():
            group  = f_match[k1]
            for k2 in group.keys():
                matches = group[k2][...]
                if mask_dir:
                    matches = matches[
                        mask_arr[k1][matches[:, 1].astype(int), matches[:, 0].astype(int)] &
                        mask_arr[k2][matches[:, 3].astype(int), matches[:, 2].astype(int)]
                    ]
                total_kpts[k1]#???
                kpts[k1].append(matches[:, :2])
                kpts[k2].append(matches[:, 2:])
                current_match = torch.arange(len(matches)).reshape(-1, 1).repeat(1, 2)
                current_match[:, 0]+=total_kpts[k1]
                current_match[:, 1]+=total_kpts[k2]
                total_kpts[k1]+=len(matches)
                total_kpts[k2]+=len(matches)
                match_indexes[k1][k2]=current_match
    for k in kpts.keys():
        kpts[k] = np.round(np.concatenate(kpts[k], axis=0))
    unique_kpts = {}
    unique_match_idxs = {}
    out_match = defaultdict(dict)
    for k in kpts.keys():
        uniq_kps, uniq_reverse_idxs = torch.unique(torch.from_numpy(kpts[k]),dim=0, return_inverse=True)
        unique_match_idxs[k] = uniq_reverse_idxs
        unique_kpts[k] = uniq_kps.numpy()
    for k1, group in match_indexes.items():
        for k2, m in group.items():
            m2 = deepcopy(m)
            m2[:,0] = unique_match_idxs[k1][m2[:,0]]
            m2[:,1] = unique_match_idxs[k2][m2[:,1]]
            mkpts = np.concatenate([unique_kpts[k1][ m2[:,0]],
                                    unique_kpts[k2][  m2[:,1]],
                                   ],
                                   axis=1)
            unique_idxs_current = get_unique_idxs(torch.from_numpy(mkpts), dim=0)
            m2_semiclean = m2[unique_idxs_current]
            unique_idxs_current1 = get_unique_idxs(m2_semiclean[:, 0], dim=0)
            m2_semiclean = m2_semiclean[unique_idxs_current1]
            unique_idxs_current2 = get_unique_idxs(m2_semiclean[:, 1], dim=0)
            m2_semiclean2 = m2_semiclean[unique_idxs_current2]
            out_match[k1][k2] = m2_semiclean2.numpy()
    with h5py.File(fr'{output_dir}/keypoints.h5', mode='w') as f_kp:
        for k, kpts1 in unique_kpts.items():
            f_kp[k] = kpts1
    with h5py.File(fr'{output_dir}/matches.h5', mode='w') as f_match:
        for k1, gr in out_match.items():
            group  = f_match.require_group(k1)
            for k2, match in gr.items():
                group[k2] = match
<<<<<<< HEAD
=======

    #try:
    #    os.remove(f"{output_dir}/database.db")
    #except:
    #    pass

>>>>>>> f7dc811f
    import_into_colmap(
        image_dir, 
        feature_dir=f"{output_dir}", 
        database_path=f"{output_dir}/database.db")
    


if __name__ == '__main__':
    parser = argparse.ArgumentParser(description='LOFTR and Roma matchers to multi-view. Assign same index to keypoints in different images with distance < 1 px')
    parser.add_argument('-i', '--input_dir', type=str, help='Path to directory containing databases features.h5 and matches.h5')
    parser.add_argument('-o', '--output_dir', type=str, help='Output directory')
    parser.add_argument('-d', '--image_dir', type=str, help='Image directory')
    parser.add_argument('-e', '--img_ext', type=str, default='.jpg', help='Image extension')

    args = parser.parse_args()

    input_dir = args.input_dir
    output_dir = args.output_dir
    image_dir = args.image_dir
    img_ext = args.img_ext

    LoftrRomaToMultiview(
        input_dir,
        output_dir,
        image_dir, 
        img_ext,
        )<|MERGE_RESOLUTION|>--- conflicted
+++ resolved
@@ -106,11 +106,7 @@
 
 def import_into_colmap(img_dir,
                        feature_dir ='.featureout',
-<<<<<<< HEAD
-                       database_path = 'database.db'
-=======
                        database_path = 'colmap.db',
->>>>>>> f7dc811f
                        ):
 
     db = COLMAPDatabase.connect(database_path)
@@ -208,15 +204,12 @@
             group  = f_match.require_group(k1)
             for k2, match in gr.items():
                 group[k2] = match
-<<<<<<< HEAD
-=======
 
     #try:
     #    os.remove(f"{output_dir}/database.db")
     #except:
     #    pass
 
->>>>>>> f7dc811f
     import_into_colmap(
         image_dir, 
         feature_dir=f"{output_dir}", 
