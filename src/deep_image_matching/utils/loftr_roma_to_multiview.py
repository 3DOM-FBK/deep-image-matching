--- conflicted
+++ resolved
@@ -112,13 +112,10 @@
     first_indicies = ind_sorted[cum_sum]
     return first_indicies
 
-<<<<<<< HEAD
 def import_into_colmap(img_dir,
                        feature_dir ='.featureout',
                        database_path = 'colmap.db',
                        ):
-=======
->>>>>>> 2cb060c9
 
 def import_into_colmap(img_dir, feature_dir=".featureout", database_path="database.db"):
     db = COLMAPDatabase.connect(database_path)
@@ -243,17 +240,10 @@
     #    pass
 
     import_into_colmap(
-<<<<<<< HEAD
         image_dir, 
         feature_dir=f"{output_dir}", 
         database_path=f"{output_dir}/database.db")
     
-=======
-        image_dir,
-        feature_dir=f"{output_dir}",
-        database_path=f"{output_dir}/database.db",
-    )
->>>>>>> 2cb060c9
 
 
 if __name__ == "__main__":
