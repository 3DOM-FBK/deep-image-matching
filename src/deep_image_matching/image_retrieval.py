--- conflicted
+++ resolved
@@ -17,13 +17,9 @@
     retrieval_path = extract_features.main(retrieval_conf, imgs_dir, outs_dir)
 
     try:
-<<<<<<< HEAD
-        pairs_from_retrieval.main(retrieval_path, sfm_pairs, num_matched=10) # num_matched=number_imgs
-=======
         pairs_from_retrieval.main(
             retrieval_path, sfm_pairs, num_matched=max_track_length
         )
->>>>>>> f7c50adc
     except Exception as e:
         print("retrieval_path", retrieval_path)
         print("sfm_pairs", sfm_pairs)
