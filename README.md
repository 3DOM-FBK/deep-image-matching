--- conflicted
+++ resolved
@@ -19,10 +19,13 @@
 
 Multivew matcher for SfM software. Support both deep-learning based and hand-crafted local features and matchers and export keypoints and matches directly in a COLMAP database or to Agisoft Metashape by importing the reconstruction in Bundler format. Now, it supports both OpenMVG and MicMac. Feel free to collaborate!
 
-Check the documentation at <a href="https://3dom-fbk.github.io/deep-image-matching/">Docs</a>.
-If you want the most recent features, you should check and use the `dev` branch.
-
-While `dev` branch is more frequently updated, `master` is the default more stable branch and is updated from `dev` less frequently. If you are looking for the newest developments, please switch to `dev`. **Please, note that `deep-image-matching` is under active development** and it is still in an experimental stage. If you find any bug, please open an issue.
+While `dev` branch is more frequently updated, `master` is the default more stable branch and is updated from `dev` less frequently. If you are looking for the newest developments, please switch to `dev`. 
+
+
+For how to use DIM, check the <a href="https://3dom-fbk.github.io/deep-image-matching/">Documentation</a> (updated for the master branch). 
+
+
+**Please, note that `deep-image-matching` is under active development** and it is still in an experimental stage. If you find any bug, please open an issue.
 
 Key features:
 
@@ -119,7 +122,7 @@
 
 ## Usage instructions
 
-<!-- This is a comment You can run deep-image-matching from the command line or from the GUI. -->
+<!-- You can run deep-image-matching from the command line or from the GUI. -->
 
 Use the following command to see all the available options from the CLI:
 
@@ -139,18 +142,11 @@
 
 For all the usage instructions and configurations, refer to the [documenation](https://3dom-fbk.github.io/deep-image-matching/getting_started) or check the example notebooks.
 
-<!--To run the GUI, you can use the following command:
+<!-- To run the GUI, you can use the following command:
 
 ```bash
 python main.py --gui
-<<<<<<< HEAD
-
-```-->
-=======
-```
-
-Please note that the GUI is currently out of date and should be upgraded to the latest version of Deep-Image-Matching. We will update it soon, thank you for your patience.
->>>>>>> 627a7102
+``` -->
 
 ## Advanced usage
 
