--- conflicted
+++ resolved
@@ -196,20 +196,6 @@
 
 ## TODO:
 
-<<<<<<< HEAD
-[x] Tile processing for high resolution images
-[x] Manage image rotations
-[ ] Add image retrieval with global descriptors
-[x] add GUI
-[x] Add pycolmap compatibility
-[x] Add exporting to Bundler format ready for importing into Metashape (only on linux with pycolmap)
-[ ] Add visualization for extracted features and matches
-[ ] Improve speed
-[ ] Autoselect tiling grid in order to fit images in GPU memory
-[ ] Add tests, documentation and examples
-[ ] Apply mask during feature extraction
-[ ] Check scripts
-=======
 - [x] Tile processing for high resolution images
 - [x] Manage image rotations
 - [ ] Add image retrieval with global descriptors
@@ -222,7 +208,6 @@
 - [ ] Add tests, documentation and examples
 - [ ] Apply mask during feature extraction
 - [ ] Check scripts
->>>>>>> 667ebf74
 
 ## References
 
