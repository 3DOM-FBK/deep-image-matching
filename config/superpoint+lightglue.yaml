--- conflicted
+++ resolved
@@ -1,14 +1,8 @@
 # User configuration file
 
 general:
-<<<<<<< HEAD
-  tile_size: (2000, 2000)
-  geom_verification: pydegensac
-=======
   tile_size: (2400, 2000)
   geom_verification: PYDEGENSAC # NONE, PYDEGENSAC, MAGSAC, RANSAC, LMEDS, RHO, USAC_DEFAULT, USAC_PARALLEL, USAC_FM_8PTS, USAC_FAST, USAC_ACCURATE, USAC_PROSAC, USAC_MAGSAC
-  gv_threshold: 4
->>>>>>> f7c50adc
   min_inliers_per_pair: 10
   min_inlier_ratio_per_pair: 0.15
   gv_threshold: 1
