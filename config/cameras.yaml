general:
  camera_model: "simple-radial" # ["simple-pinhole", "pinhole", "simple-radial", "opencv"]
  openmvg_camera_model: "pinhole_radial_k3" # ["pinhole", "pinhole_radial_k3", "pinhole_brown_t2"]
<<<<<<< HEAD
  single_camera: True
  intrinsics: ~  # None

cam0:
  camera_model: "pinhole"
  intrinsics: [
    481.14, 478.43, 481.44, 383.72
  ]
  images : "cam0_*.jpg"

cam1:
  camera_model: "opencv"
  intrinsics: [
    481.91, 482.20, 482.70, 384.33,
    0.0, 0.0, 0.0, 0.0
  ]
  images : "cam1_*.jpg"
=======
  single_camera: False

cam0: # Do not add additional space when listing images, just comma separated
  camera_model: "opencv"
  images : "DSC_6466.JPG,DSC_6467.JPG"

cam1:
  camera_model: "simple-pinhole"
  images : "DSC_6468.JPG"
>>>>>>> 70a37289
<|MERGE_RESOLUTION|>--- conflicted
+++ resolved
@@ -1,7 +1,6 @@
 general:
   camera_model: "simple-radial" # ["simple-pinhole", "pinhole", "simple-radial", "opencv"]
   openmvg_camera_model: "pinhole_radial_k3" # ["pinhole", "pinhole_radial_k3", "pinhole_brown_t2"]
-<<<<<<< HEAD
   single_camera: True
   intrinsics: ~  # None
 
@@ -18,15 +17,4 @@
     481.91, 482.20, 482.70, 384.33,
     0.0, 0.0, 0.0, 0.0
   ]
-  images : "cam1_*.jpg"
-=======
-  single_camera: False
-
-cam0: # Do not add additional space when listing images, just comma separated
-  camera_model: "opencv"
-  images : "DSC_6466.JPG,DSC_6467.JPG"
-
-cam1:
-  camera_model: "simple-pinhole"
-  images : "DSC_6468.JPG"
->>>>>>> 70a37289
+  images : "cam1_*.jpg"