import argparse
import shutil
from pathlib import Path

from config import conf_general, confs, opt_zoo
from src.deep_image_matching import change_logger_level, logger, timer
from src.deep_image_matching.gui import gui
from src.deep_image_matching.image_matching import ImageMatching
from src.deep_image_matching.io.h5_to_db import export_to_colmap

# TODO: Add checks to the combination of extractor and matcher chosen by the user


def parse_args():
    parser = argparse.ArgumentParser(
        description="Matching with hand-crafted and deep-learning based local features and image retrieval."
    )
    parser.add_argument(
        "--gui", action="store_true", help="Run GUI interface", default=False
    )
    parser.add_argument("-i", "--images", type=str, help="Input image folder")
    parser.add_argument("-o", "--outs", type=str, help="Output folder", default=None)
    parser.add_argument(
        "-c",
        "--config",
        type=str,
        help="Extractor and matcher configuration",
        choices=confs.keys(),
        default="superpoint+lightglue",
    )
    parser.add_argument(
        "-m",
        "--strategy",
        choices=[
            "bruteforce",
            "sequential",
            "retrieval",
            "custom_pairs",
            "matching_lowres",
        ],
        default="sequential",
        help="Matching strategy",
    )
    parser.add_argument(
        "-p", "--pairs", type=str, default=None, help="Specify pairs for matching"
    )
    parser.add_argument(
        "-v",
        "--overlap",
        type=int,
        help="Image overlap, if using sequential overlap strategy",
        default=1,
    )
    parser.add_argument(
        "-r",
        "--retrieval",
        choices=opt_zoo["retrieval"],
        default=None,
        help="Specify image retrieval method",
    )
    parser.add_argument(
        "--upright",
        action="store_true",
        help="Enable the estimation of the best image rotation for the matching (useful in case of aerial datasets).",
        default=False,
    )
    parser.add_argument(
        "-f",
        "--force",
        action="store_true",
        default=False,
        help="Force overwrite of output folder",
    )
    parser.add_argument(
        "-V",
        "--verbose",
        action="store_true",
        default=False,
    )
    args = parser.parse_args()

    if args.gui is True:
        gui_out = gui()
        args.images = gui_out["image_dir"]
        args.outs = gui_out["out_dir"]
        args.config = gui_out["config"]
        args.strategy = gui_out["strategy"]
        args.pairs = gui_out["pair_file"]
        args.overlap = gui_out["image_overlap"]
        args.upright = gui_out["upright"]
        args.force = True

    return args


def initialization():
    """Do checks on the input arguments and return the configuration dictionary with the following keys: general, extractor, matcher"""
    args = parse_args()

    # Input folder
    if args.images is None:
        raise ValueError("--images option is required")
    else:
        args.images = Path(args.images)
        if not args.images.exists() or not args.images.is_dir():
            raise ValueError(f"Folder {args.images} does not exist")

    # Output folder
    if args.outs is None:
        args.outs = Path("output") / f"{args.images.name}_{args.config}_{args.strategy}"
    else:
        args.outs = Path(args.outs)
    if args.outs.exists():
        if args.force:
            logger.warning(f"{args.outs} already exists, removing {args.outs}")
            shutil.rmtree(args.outs)
        else:
            raise ValueError(
                f"{args.outs} already exists, use '--force' to overwrite it"
            )
    args.outs.mkdir(parents=True)

    # Check extraction and matching configuration
    if args.config is None or args.config not in confs:
        raise ValueError(
            "--config option is required and must be a valid configuration (check config.py))"
        )
    extractor = confs[args.config]["extractor"]["name"]
    if extractor not in opt_zoo["extractors"]:
        raise ValueError(
            f"Invalid extractor option: {extractor}. Valid options are: {opt_zoo['extractors']}"
        )
    matcher = confs[args.config]["matcher"]["name"]
    if matcher not in opt_zoo["matchers"]:
        raise ValueError(
            f"Invalid matcher option: {matcher}. Valid options are: {opt_zoo['matchers']}"
        )

    # Matching strategy
    if args.strategy is None:
        raise ValueError("--strategy option is required")
    if args.strategy not in opt_zoo["matching_strategy"]:
        raise ValueError(
            f"Invalid strategy option: {args.strategy}. Valid options are: {opt_zoo['matching_strategy']}"
        )
    if args.strategy == "retrieval":
        if args.retrieval is None:
            raise ValueError(
                "--retrieval option is required when --strategy is set to retrieval"
            )
        elif args.retrieval not in opt_zoo["retrieval"]:
            raise ValueError(
                f"Invalid retrieval option: {args.retrieval}. Valid options are: {opt_zoo['retrieval']}"
            )
    else:
        args.retrieval = None
    if args.strategy == "custom_pairs":
        if args.pairs is None:
            raise ValueError(
                "--pairs option is required when --strategy is set to custom_pairs"
            )
        args.pairs = Path(args.pairs)
        if not args.pairs.exists():
            raise ValueError(f"File {args.pairs} does not exist")
    else:
        args.pairs = args.outs / "pairs.txt"
    if args.strategy == "sequential":
        if args.overlap is None:
            raise ValueError(
                "--overlap option is required when --strategy is set to sequential"
            )
    else:
        args.overlap = None

    if args.verbose:
        change_logger_level(logger.name, "debug")

    # Build configuration dictionary
    conf_general["image_dir"] = args.images
    conf_general["output_dir"] = args.outs
    conf_general["matching_strategy"] = args.strategy
    conf_general["retrieval"] = args.retrieval
    conf_general["pair_file"] = args.pairs
    conf_general["overlap"] = args.overlap
    conf_general["upright"] = args.upright
    conf_general["verbose"] = args.verbose
    cfg = {
        "general": conf_general,
        "extractor": confs[args.config]["extractor"],
        "matcher": confs[args.config]["matcher"],
    }

    return cfg


def main():
    # Parse arguments
    config = initialization()
    imgs_dir = config["general"]["image_dir"]
    output_dir = config["general"]["output_dir"]
    matching_strategy = config["general"]["matching_strategy"]
    retrieval_option = config["general"]["retrieval"]
    pair_file = config["general"]["pair_file"]
    overlap = config["general"]["overlap"]
    upright = config["general"]["upright"]
    extractor = config["extractor"]["name"]
    matcher = config["matcher"]["name"]
    export_bundler_format = config["general"]["export_bundler_format"]

    # Initialize ImageMatching class
    img_matching = ImageMatching(
        imgs_dir=imgs_dir,
        output_dir=output_dir,
        matching_strategy=matching_strategy,
        retrieval_option=retrieval_option,
        local_features=extractor,
        matching_method=matcher,
        pair_file=pair_file,
        custom_config=config,
        overlap=overlap,
    )

    # Generate pairs to be matched
    pair_path = img_matching.generate_pairs()
    timer.update("generate_pairs")

    # Try to rotate images so they will be all "upright", useful for deep-learning approaches that usually are not rotation invariant
    if upright:
        img_matching.rotate_upright_images()
        timer.update("rotate_upright_images")

    # Extract features
    feature_path = img_matching.extract_features()
    timer.update("extract_features")

    # Matching
    match_path = img_matching.match_pairs(feature_path)
    timer.update("matching")

    # Features are extracted on "upright" images, this function report back images on their original orientation
    if upright:
        img_matching.rotate_back_features(feature_path)
        timer.update("rotate_back_features")

    # Export in colmap format
    database_path = output_dir / "database.db"
    export_to_colmap(
        img_dir=imgs_dir,
        feature_path=feature_path,
        match_path=match_path,
        database_path=database_path,
        camera_model="simple-radial",
        single_camera=True,
    )
    timer.update("export_to_colmap")

<<<<<<< HEAD
    # Try to run reconstruction with pycolmap
    try:
        import pycolmap

        use_pycolmap = True
    except ImportError:
        logger.error("PyColmap is not available, skipping reconstruction")
        use_pycolmap = False
=======
    # Export in bundler format using pycolmap
    use_pycolmap = False
    if export_bundler_format == True:
        try:
            import pycolmap
            use_pycolmap = True
        except ImportError:
            logger.error("PyColmap is not available, skipping reconstruction")
>>>>>>> 3f353571

    if use_pycolmap:
        from src.deep_image_matching import reconstruction

        # Define database path and camera mode
        database = output_dir / "database_pycolmap.db"
        camera_mode: pycolmap.CameraMode = pycolmap.CameraMode.AUTO

        # Define cameras
        # cam1 = pycolmap.Camera(
        #     model="FULL_OPENCV",
        #     width=6012,
        #     height=4008,
        #     params=[
        #         9.26789262766209504e03,
        #         9.26789262766209504e03,
        #         3.05349107994520591e03,
        #         1.94835654532114540e03,
        #         -8.07042713029020586e-02,
        #         9.46617629940955385e-02,
        #         3.31782983128223608e-04,
        #         -4.32106111976037410e-04,
        #         0.0,
        #         0.0,
        #         0.0,
        #         0.0,
        #     ],
        # )
        # cam2 = pycolmap.Camera(
        #     model="FULL_OPENCV",
        #     width=6012,
        #     height=4008,
        #     params=[
        #         6.62174345720628298e03,
        #         6.62174345720628298e03,
        #         3.01324420057086490e03,
        #         1.94347461466223308e03,
        #         -9.41830394356213407e-02,
        #         8.55303528514532035e-02,
        #         1.68948638308769863e-04,
        #         -8.74637609310216697e-04,
        #         0.0,
        #         0.0,
        #         0.0,
        #         0.0,
        #     ],
        # )
        # cameras = [cam1, cam2]
        cameras = None

        # Define options
        # options = (
        #     {
        #         "ba_refine_focal_length": False,
        #         "ba_refine_principal_point": False,
        #         "ba_refine_extra_params": False,
        #     },
        # )
        options = {}

        # Run reconstruction
        model = reconstruction.main(
            database=database,
            image_dir=imgs_dir,
            feature_path=feature_path,
            match_path=match_path,
            pair_path=pair_path,
            sfm_dir=output_dir,
            camera_mode=camera_mode,
            cameras=cameras,
            skip_geometric_verification=True,
            options=options,
            verbose=False,  # config["general"]["verbose"],
        )
        timer.update("pycolmap reconstruction")

    # Export in Bundler format for Metashape using colmap CLI
    # if not use_pycolmap:

    #     def export_to_bundler(
    #         database: Path, image_dir: Path, output_dir: Path, out_name: str = "bundler"
    #     ) -> bool:
    #         import subprocess
    #         from pprint import pprint

    #         colamp_path = "colmap"

    #         cmd = [
    #             colamp_path,
    #             "model_converter",
    #             "--input_path",
    #             str(database.parent.resolve()),
    #             "--output_path",
    #             str(database.parent.resolve() / out_name),
    #             "--output_type",
    #             "Bundler",
    #         ]
    #         ret = subprocess.run(cmd, capture_output=True)
    #         if ret.returncode != 0:
    #             logger.error("Unable to export to Bundler format")
    #             pprint(ret.stdout.decode("utf-8"))
    #             return False

    #         shutil.copytree(image_dir, output_dir / "images", dirs_exist_ok=True)
    #         logger.info("Export to Bundler format completed successfully")

    #         return True

    #     out_name = "bundler"
    #     export_to_bundler(database, imgs_dir, output_dir, out_name)

    timer.print("Deep Image Matching")


if __name__ == "__main__":
    main()<|MERGE_RESOLUTION|>--- conflicted
+++ resolved
@@ -254,16 +254,6 @@
     )
     timer.update("export_to_colmap")
 
-<<<<<<< HEAD
-    # Try to run reconstruction with pycolmap
-    try:
-        import pycolmap
-
-        use_pycolmap = True
-    except ImportError:
-        logger.error("PyColmap is not available, skipping reconstruction")
-        use_pycolmap = False
-=======
     # Export in bundler format using pycolmap
     use_pycolmap = False
     if export_bundler_format == True:
@@ -272,7 +262,6 @@
             use_pycolmap = True
         except ImportError:
             logger.error("PyColmap is not available, skipping reconstruction")
->>>>>>> 3f353571
 
     if use_pycolmap:
         from src.deep_image_matching import reconstruction
