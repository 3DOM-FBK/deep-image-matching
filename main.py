import logging
from importlib import import_module

import deep_image_matching as dim
import yaml

logger = dim.setup_logger("dim")

<<<<<<< HEAD
from multiprocessing import Pool, set_start_method

if __name__ == '__main__':
    # Set the start method to 'spawn' for CUDA compatibility
    try:
        set_start_method('spawn')
    except RuntimeError:
        pass  # 'spawn' method has already been set

    # Parse arguments from command line
    args = parse_cli()

    # Build configuration
    config = Config(args)

    # For simplicity, save some of the configuration parameters in variables.
    imgs_dir = config.general["image_dir"]
    output_dir = config.general["output_dir"]

    # Initialize ImageMatching class
    img_matching = ImageMatching(
        imgs_dir=imgs_dir,
        output_dir=output_dir,
        matching_strategy=config.general["matching_strategy"],
        local_features=config.extractor["name"],
        matching_method=config.matcher["name"],
        pair_file=config.general["pair_file"],
        retrieval_option=config.general["retrieval"],
        overlap=config.general["overlap"],
        existing_colmap_model=config.general["db_path"],
        custom_config=config.as_dict(),
    )

    # Generate pairs to be matched
    pair_path = img_matching.generate_pairs()
    timer.update("generate_pairs")

    # Try to rotate images so they will be all "upright", useful for deep-learning approaches that usually are not rotation invariant
    if config.general["upright"]:
        img_matching.rotate_upright_images(config.general["upright"])
        timer.update("rotate_upright_images")

    # Extract features
    feature_path = img_matching.extract_features()
    timer.update("extract_features")

    # Matching
    match_path = img_matching.match_pairs(feature_path)
    timer.update("matching")

    # If features have been extracted on "upright" images, this function bring features back to their original image orientation
    if config.general["upright"]:
        img_matching.rotate_back_features(feature_path)
        timer.update("rotate_back_features")

    # Export in colmap format
    with open(config.general["camera_options"], "r") as file:
        camera_options = yaml.safe_load(file)
    database_path = output_dir / "database.db"
    export_to_colmap(
        img_dir=imgs_dir,
        feature_path=feature_path,
        match_path=match_path,
        database_path=database_path,
        camera_options=camera_options,
    )
    timer.update("export_to_colmap")

    # Visualize view graph
    if config.general["graph"]:
        try:
            graph = import_module("deep_image_matching.graph")
            graph.view_graph(database_path, output_dir, imgs_dir)
            timer.update("show view graph")
        except ImportError:
            logger.error("pyvis is not available. Unable to visualize view graph.")

    # If --skip_reconstruction is not specified, run reconstruction
    # Export in openMVG format
    if config.general["openmvg_conf"]:
        with open(config.general["openmvg_conf"], "r") as file:
            openmvgcfg = yaml.safe_load(file)
        openmvg_sfm_bin = openmvgcfg["general"]["path_to_binaries"]
        openmvg_database = openmvgcfg["general"]["openmvg_database"]
        openmvg_out_path = output_dir / "openmvg"

        export_to_openmvg(
            img_dir=imgs_dir,
            feature_path=feature_path,
            match_path=match_path,
            openmvg_out_path=openmvg_out_path,
            openmvg_sfm_bin=openmvg_sfm_bin,
            openmvg_database=openmvg_database,
            camera_options=camera_options,
        )
        timer.update("export_to_openMVG")

        # Reconstruction with OpenMVG
        reconstruction = import_module("deep_image_matching.openmvg_reconstruction")
        reconstruction.main(
            openmvg_out_path=openmvg_out_path,
            skip_reconstruction=config.general["skip_reconstruction"],
            openmvg_sfm_bin=openmvg_sfm_bin,
        )

        timer.update("SfM with openMVG")

    # Reconstruction with pycolmap
    if not config.general["skip_reconstruction"]:
        use_pycolmap = True
        try:
            # To be sure, check if pycolmap is available, otherwise skip reconstruction
            pycolmap = import_module("pycolmap")
            logger.info(f"Using pycolmap version {pycolmap.__version__}")
        except ImportError:
            logger.error("Pycomlap is not available.")
            use_pycolmap = False

        if use_pycolmap:
            # import reconstruction module
            reconstruction = import_module("deep_image_matching.reconstruction")

            # Optional - You can specify some reconstruction configuration
            # reconst_opts = (
            #     {
            #         "ba_refine_focal_length": True,
            #         "ba_refine_principal_point": False,
            #         "ba_refine_extra_params": False,
            #     },
            # )
            reconst_opts = {}

            # Run reconstruction
            model = reconstruction.main(
                database=output_dir / "database.db",
                image_dir=imgs_dir,
                sfm_dir=output_dir,
                reconst_opts=reconst_opts,
                verbose=config.general["verbose"],
            )

            timer.update("pycolmap reconstruction")

    # Print timing
    timer.print("Deep Image Matching")
=======
# Parse arguments from command line
args = dim.parse_cli()

# Build configuration
config = dim.Config(args)
imgs_dir = config.general["image_dir"]
output_dir = config.general["output_dir"]

# Initialize ImageMatcher class
matcher = dim.ImageMatcher(config)

# Run image matching
feature_path, match_path = matcher.run()

# Export in colmap format
database_path = output_dir / "database.db"
dim.io.export_to_colmap(
    img_dir=imgs_dir,
    feature_path=feature_path,
    match_path=match_path,
    database_path=database_path,
    camera_config_path=config.general["camera_options"],
)

# Visualize view graph
if config.general["graph"]:
    try:
        graph = import_module("deep_image_matching.graph")
        graph.view_graph(database_path, output_dir, imgs_dir)
    except ImportError:
        logger.error("pyvis is not available. Unable to visualize view graph.")

# If --skip_reconstruction is not specified, run reconstruction
# Export in openMVG format
if config.general["openmvg_conf"]:
    with open(config.general["openmvg_conf"], "r") as file:
        openmvgcfg = yaml.safe_load(file)
    openmvg_sfm_bin = openmvgcfg["general"]["path_to_binaries"]
    openmvg_database = openmvgcfg["general"]["openmvg_database"]
    openmvg_out_path = output_dir / "openmvg"

    dim.io.export_to_openmvg(
        img_dir=imgs_dir,
        feature_path=feature_path,
        match_path=match_path,
        openmvg_out_path=openmvg_out_path,
        openmvg_sfm_bin=openmvg_sfm_bin,
        openmvg_database=openmvg_database,
        camera_config_path=config.general["camera_options"],
    )

    # Reconstruction with OpenMVG
    reconstruction = import_module("deep_image_matching.openmvg_reconstruction")
    reconstruction.main(
        openmvg_out_path=openmvg_out_path,
        skip_reconstruction=config.general["skip_reconstruction"],
        openmvg_sfm_bin=openmvg_sfm_bin,
    )

# Reconstruction with pycolmap
if not config.general["skip_reconstruction"]:
    use_pycolmap = True
    try:
        # To be sure, check if pycolmap is available, otherwise skip reconstruction
        pycolmap = import_module("pycolmap")
        logger.info(f"Using pycolmap version {pycolmap.__version__}")
    except ImportError:
        logger.error("Pycomlap is not available.")
        use_pycolmap = False

    if use_pycolmap:
        # import reconstruction module
        reconstruction = import_module("deep_image_matching.reconstruction")

        # Optional - You can specify some reconstruction configuration
        # reconst_opts = (
        #     {
        #         "ba_refine_focal_length": True,
        #         "ba_refine_principal_point": False,
        #         "ba_refine_extra_params": False,
        #     },
        # )
        reconst_opts = {}
        refine_intrinsics = config.general["refine_intrinsics"] if "refine_intrinsics" in config.general else True

        # Run reconstruction
        model = reconstruction.pycolmap_reconstruction(
            database_path=output_dir / "database.db",
            sfm_dir=output_dir,
            image_dir=imgs_dir,
            options=reconst_opts,
            verbose=config.general["verbose"],
            refine_intrinsics=refine_intrinsics,
        )
>>>>>>> f7c50adc
<|MERGE_RESOLUTION|>--- conflicted
+++ resolved
@@ -6,153 +6,6 @@
 
 logger = dim.setup_logger("dim")
 
-<<<<<<< HEAD
-from multiprocessing import Pool, set_start_method
-
-if __name__ == '__main__':
-    # Set the start method to 'spawn' for CUDA compatibility
-    try:
-        set_start_method('spawn')
-    except RuntimeError:
-        pass  # 'spawn' method has already been set
-
-    # Parse arguments from command line
-    args = parse_cli()
-
-    # Build configuration
-    config = Config(args)
-
-    # For simplicity, save some of the configuration parameters in variables.
-    imgs_dir = config.general["image_dir"]
-    output_dir = config.general["output_dir"]
-
-    # Initialize ImageMatching class
-    img_matching = ImageMatching(
-        imgs_dir=imgs_dir,
-        output_dir=output_dir,
-        matching_strategy=config.general["matching_strategy"],
-        local_features=config.extractor["name"],
-        matching_method=config.matcher["name"],
-        pair_file=config.general["pair_file"],
-        retrieval_option=config.general["retrieval"],
-        overlap=config.general["overlap"],
-        existing_colmap_model=config.general["db_path"],
-        custom_config=config.as_dict(),
-    )
-
-    # Generate pairs to be matched
-    pair_path = img_matching.generate_pairs()
-    timer.update("generate_pairs")
-
-    # Try to rotate images so they will be all "upright", useful for deep-learning approaches that usually are not rotation invariant
-    if config.general["upright"]:
-        img_matching.rotate_upright_images(config.general["upright"])
-        timer.update("rotate_upright_images")
-
-    # Extract features
-    feature_path = img_matching.extract_features()
-    timer.update("extract_features")
-
-    # Matching
-    match_path = img_matching.match_pairs(feature_path)
-    timer.update("matching")
-
-    # If features have been extracted on "upright" images, this function bring features back to their original image orientation
-    if config.general["upright"]:
-        img_matching.rotate_back_features(feature_path)
-        timer.update("rotate_back_features")
-
-    # Export in colmap format
-    with open(config.general["camera_options"], "r") as file:
-        camera_options = yaml.safe_load(file)
-    database_path = output_dir / "database.db"
-    export_to_colmap(
-        img_dir=imgs_dir,
-        feature_path=feature_path,
-        match_path=match_path,
-        database_path=database_path,
-        camera_options=camera_options,
-    )
-    timer.update("export_to_colmap")
-
-    # Visualize view graph
-    if config.general["graph"]:
-        try:
-            graph = import_module("deep_image_matching.graph")
-            graph.view_graph(database_path, output_dir, imgs_dir)
-            timer.update("show view graph")
-        except ImportError:
-            logger.error("pyvis is not available. Unable to visualize view graph.")
-
-    # If --skip_reconstruction is not specified, run reconstruction
-    # Export in openMVG format
-    if config.general["openmvg_conf"]:
-        with open(config.general["openmvg_conf"], "r") as file:
-            openmvgcfg = yaml.safe_load(file)
-        openmvg_sfm_bin = openmvgcfg["general"]["path_to_binaries"]
-        openmvg_database = openmvgcfg["general"]["openmvg_database"]
-        openmvg_out_path = output_dir / "openmvg"
-
-        export_to_openmvg(
-            img_dir=imgs_dir,
-            feature_path=feature_path,
-            match_path=match_path,
-            openmvg_out_path=openmvg_out_path,
-            openmvg_sfm_bin=openmvg_sfm_bin,
-            openmvg_database=openmvg_database,
-            camera_options=camera_options,
-        )
-        timer.update("export_to_openMVG")
-
-        # Reconstruction with OpenMVG
-        reconstruction = import_module("deep_image_matching.openmvg_reconstruction")
-        reconstruction.main(
-            openmvg_out_path=openmvg_out_path,
-            skip_reconstruction=config.general["skip_reconstruction"],
-            openmvg_sfm_bin=openmvg_sfm_bin,
-        )
-
-        timer.update("SfM with openMVG")
-
-    # Reconstruction with pycolmap
-    if not config.general["skip_reconstruction"]:
-        use_pycolmap = True
-        try:
-            # To be sure, check if pycolmap is available, otherwise skip reconstruction
-            pycolmap = import_module("pycolmap")
-            logger.info(f"Using pycolmap version {pycolmap.__version__}")
-        except ImportError:
-            logger.error("Pycomlap is not available.")
-            use_pycolmap = False
-
-        if use_pycolmap:
-            # import reconstruction module
-            reconstruction = import_module("deep_image_matching.reconstruction")
-
-            # Optional - You can specify some reconstruction configuration
-            # reconst_opts = (
-            #     {
-            #         "ba_refine_focal_length": True,
-            #         "ba_refine_principal_point": False,
-            #         "ba_refine_extra_params": False,
-            #     },
-            # )
-            reconst_opts = {}
-
-            # Run reconstruction
-            model = reconstruction.main(
-                database=output_dir / "database.db",
-                image_dir=imgs_dir,
-                sfm_dir=output_dir,
-                reconst_opts=reconst_opts,
-                verbose=config.general["verbose"],
-            )
-
-            timer.update("pycolmap reconstruction")
-
-    # Print timing
-    timer.print("Deep Image Matching")
-=======
 # Parse arguments from command line
 args = dim.parse_cli()
 
@@ -246,5 +99,4 @@
             options=reconst_opts,
             verbose=config.general["verbose"],
             refine_intrinsics=refine_intrinsics,
-        )
->>>>>>> f7c50adc
+        )